--- conflicted
+++ resolved
@@ -1,17 +1,15 @@
-<<<<<<< HEAD
-ceph (17.2.7-pve1~bpo11+1) bullseye; urgency=medium
-
-  * Rebuild for Proxmox VE 7, based on Debian Bullseye
-
- -- Proxmox Support Team <support@proxmox.com>  Thu, 02 Nov 2023 17:22:38 +0100
-=======
 ceph (17.2.7-pve2) bookworm; urgency=medium
 
   * ensure RocksDB sub-component is build in release mode to avoid performance
     regressions
 
  -- Proxmox Support Team <support@proxmox.com>  Tue, 09 Jan 2024 17:11:23 +0100
->>>>>>> 2dd3854d
+
+ceph (17.2.7-pve1~bpo11+1) bullseye; urgency=medium
+
+  * Rebuild for Proxmox VE 7, based on Debian Bullseye
+
+ -- Proxmox Support Team <support@proxmox.com>  Thu, 02 Nov 2023 17:22:38 +0100
 
 ceph (17.2.7-pve1) bookworm; urgency=medium
 
